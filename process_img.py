--- conflicted
+++ resolved
@@ -8,8 +8,8 @@
 
 def get_bbox_with_alpha_threshold(img: Image.Image, alpha_threshold=128):
     """
-    Gibt eine Bounding Box nur für Pixel zurück,
-    deren Alpha >= alpha_threshold ist (um halbtransparente Ränder zu ignorieren).
+    Returns a bounding box for pixels with an alpha value >= alpha_threshold
+    (ignores semi-transparent edges).
     """
     rgba = img.convert("RGBA")
     pix = rgba.load()
@@ -31,7 +31,7 @@
                     max_y = y
 
     if max_x < min_x or max_y < min_y:
-        return None  # Keine Pixel gefunden
+        return None  # No pixels found
     return (min_x, min_y, max_x + 1, max_y + 1)
 
 
@@ -63,9 +63,9 @@
         """
         Remove the background from a given PIL Image and return a foreground image (RGBA) with transparency.
 
-        :param img: Input PIL image from which to remove background.
+        :param img: Input PIL image from which to remove the background.
         :param refine_foreground: Whether to use refined matting for higher-quality results (slower inference).
-        :return: Foreground PIL Image with alpha channel.
+        :return: Foreground PIL Image with an alpha channel.
         """
         if self.model is None:
             raise RuntimeError("Model is not loaded. Please call _load_model() first.")
@@ -77,68 +77,55 @@
         foreground: Image.Image = self.model.inference(img_rgb, refine_foreground=refine_foreground)
         return foreground
 
-<<<<<<< HEAD
-    def replace_background(self, foreground: Image.Image, new_background: Image.Image, refine_foreground: bool = False) -> Image.Image:
-=======
     def replace_background(
         self,
-        img: Image.Image,
+        foreground: Image.Image,
         new_background: Image.Image,
         refine_foreground: bool = False,
         margin_ratio: float = 0.9,
         apply_alpha_threshold: bool = True
     ) -> Image.Image:
->>>>>>> c2bae2d6
-        """
-        Ersetzt den Hintergrund des Eingabebilds durch einen neuen Hintergrund.
-        Skaliert das Motiv so, dass es maximal (margin_ratio * 100%) 
-        des neuen Hintergrunds ausfüllt, ohne verzerrt zu werden (Contain-Ansatz).
-
-<<<<<<< HEAD
+        """
+        Replaces the background of the input image with a new background.
+        Scales the subject so that it fills at most (margin_ratio * 100%) of the new background 
+        without distortion (contain approach).
+
         :param foreground: Input PIL image from which to replace the background.
-        :param new_background: New background PIL image.
-        :return: Final composite image with new background.
-        """
-=======
-        :param img: Vordergrundbild (wird freigestellt).
-        :param new_background: Neuer Hintergrund.
-        :param refine_foreground: Wenn True, nutzt BEN2 "Refined Matting" (langsamer, aber genauer).
-        :param margin_ratio: z.B. 0.9 => 90% der maximal möglichen Größe (automatischer Rand).
-        :param apply_alpha_threshold: Wenn True, wird get_bbox_with_alpha_threshold benutzt,
-                                      um halbtransparente Pixel an den Rändern zu ignorieren.
-        :return: Composited Image (RGBA).
-        """
-        # 1) Freistellen
-        foreground = self.remove_background(img, refine_foreground)
+        :param new_background: New background image.
+        :param refine_foreground: If True, uses BEN2 "Refined Matting" (slower but more accurate).
+        :param margin_ratio: For example, 0.9 means 90% of the maximum possible size (adds an automatic margin).
+        :param apply_alpha_threshold: If True, uses get_bbox_with_alpha_threshold to ignore semi-transparent edge pixels.
+        :return: Composited image (RGBA).
+        """
+        # 1) Isolate the foreground
         fg_rgba = foreground.convert("RGBA")
         bg_rgba = new_background.convert("RGBA")
         frame_w, frame_h = bg_rgba.size
 
-        # 2) Bounding Box ermitteln (ggf. mit Alpha-Threshold)
+        # 2) Determine the bounding box (optionally with alpha threshold)
         if apply_alpha_threshold:
             bbox = get_bbox_with_alpha_threshold(fg_rgba, alpha_threshold=128)
         else:
             bbox = fg_rgba.getbbox()
 
         if not bbox:
-            # Falls nichts erkannt, gib einfach den Hintergrund zurück
+            # If nothing is detected, simply return the background
             return bg_rgba
 
         left, top, right, bottom = bbox
         subj_width = right - left
         subj_height = bottom - top
 
-        # 3) Contain-Ansatz: Wie stark müssten wir skalieren, 
-        #    damit das Motiv exakt ins Frame passt (ohne Rand)?
+        # 3) Contain approach: Determine the scale required for the subject to exactly fit the frame (without margin)
         contain_scale = min(frame_w / subj_width, frame_h / subj_height)
 
-        # 4) margin_ratio => Sicherheitsabstand. 
-        #    Motiv füllt nur margin_ratio * contain_scale aus.
-        #    Falls du NIE über Originalgröße skalieren willst, 
-        #    begrenze: final_scale = min(contain_scale * margin_ratio, 1.0)
+        # 4) margin_ratio => Safety margin.
+        #    The subject fills only margin_ratio * contain_scale.
+        #    If you never want to upscale beyond the original size,
+        #    limit: final_scale = min(contain_scale * margin_ratio, 1.0)
         final_scale = contain_scale * margin_ratio
 
-        # 5) Gesamtes Bild skalieren
+        # 5) Scale the entire image
         new_fg_width = int(fg_rgba.width * final_scale)
         new_fg_height = int(fg_rgba.height * final_scale)
 
@@ -148,9 +135,8 @@
             resample_method = Image.ANTIALIAS  # Fallback
 
         fg_rgba_scaled = fg_rgba.resize((new_fg_width, new_fg_height), resample_method)
->>>>>>> c2bae2d6
-
-        # 6) Mittelpunkt des skalierten Motivs bestimmen
+
+        # 6) Determine the center of the scaled subject
         scaled_bbox = fg_rgba_scaled.getbbox()
         if scaled_bbox:
             left_s, top_s, right_s, bottom_s = scaled_bbox
@@ -160,15 +146,15 @@
             subj_center_x = new_fg_width // 2
             subj_center_y = new_fg_height // 2
 
-        # 7) Motiv im Frame zentrieren
+        # 7) Center the subject in the frame
         offset_x = (frame_w // 2) - subj_center_x
         offset_y = (frame_h // 2) - subj_center_y
 
-        # 8) Neues RGBA in Größe des Hintergrunds
+        # 8) Create a new RGBA image with the same size as the background
         new_fg = Image.new("RGBA", (frame_w, frame_h), (0, 0, 0, 0))
         new_fg.paste(fg_rgba_scaled, (offset_x, offset_y), fg_rgba_scaled)
 
-        # 9) Motiv in den Hintergrund einfügen
+        # 9) Insert the subject into the background
         bg_rgba.paste(new_fg, (0, 0), new_fg)
         return bg_rgba
 
@@ -188,12 +174,12 @@
             background_image (Image.Image): The background image.
             frame_image (Image.Image): The PNG frame image.
             scale (float): Scaling factor for the background image 
-                        (e.g., 0.5 for 50% size, 2.0 for 200%). Defaults to 1.0.
+                           (e.g., 0.5 for 50% size, 2.0 for 200%). Defaults to 1.0.
             offset (Tuple[int, int]): (x, y) coordinates specifying where to place the processed background
-                                    on the final canvas (top-left corner). Defaults to (0, 0).
+                                      on the final canvas (top-left corner). Defaults to (0, 0).
             crop (Union[int, Tuple[int, int, int, int]]): If an int, crops that many pixels from all four sides of the scaled background.
-                                                        If a tuple, it should be (crop_top, crop_right, crop_left, crop_bottom).
-                                                        Defaults to 0 (no cropping).
+                                                          If a tuple, it should be (crop_top, crop_right, crop_left, crop_bottom).
+                                                          Defaults to 0 (no cropping).
         
         Returns:
             Image.Image: The resulting image with the frame overlay.
@@ -207,12 +193,12 @@
         except AttributeError:
             resample_method = Image.ANTIALIAS
 
-        # 1) Hintergrund skalieren
+        # 1) Scale the background
         new_bg_width = int(bg_width * scale)
         new_bg_height = int(bg_height * scale)
         scaled_background = background.resize((new_bg_width, new_bg_height), resample_method)
 
-        # 2) Crop anwenden
+        # 2) Apply cropping
         if crop:
             if isinstance(crop, int):
                 crop = (crop, crop, crop, crop)
@@ -230,56 +216,49 @@
             
             scaled_background = scaled_background.crop((new_left, new_top, new_right, new_bottom))
 
-        # 3) Leere Leinwand in Frame-Größe
+        # 3) Create a blank canvas with the size of the frame
         canvas = Image.new("RGBA", (frame_width, frame_height), (0, 0, 0, 0))
 
-        # 4) Hintergrund auf Leinwand
+        # 4) Paste the background onto the canvas
         canvas.paste(scaled_background, offset, scaled_background)
 
-        # 5) Frame drüberlegen
+        # 5) Overlay the frame
         combined = Image.alpha_composite(canvas, frame_image)
         return combined
 
 
 def main() -> None:
-    # Beispiel-Pfade (anpassen!)
-    input_image_path = "./image.png"            # Originalbild (wird freigestellt)
+    # Example paths (adjust as needed!)
+    input_image_path = "./image.png"            # Original image (to be isolated)
     new_background_path = "./new_background.png"
     frame_path = "./frame.png"
     output_final_path = "./final_image.png"
     output_no_frame_path = "./final_image_no_frame.png"
 
-    # 1) Bilder laden
+    # 1) Load images
     input_img = Image.open(input_image_path)
     background_img = Image.open(new_background_path)
     frame_img = Image.open(frame_path)
 
-    # 2) Replacer instanziieren
+    # 2) Instantiate the replacer
     replacer = IMGReplacer()
 
-<<<<<<< HEAD
-    # 1) Remove background from the input image
-    no_background = replacer.remove_background(input_img, refine_foreground=False)
-
-    # 2) Remove background from the input image
-    new_background = replacer.replace_background(no_background, background_img, refine_foreground=False)
-=======
-    # 3) Freistellen & dynamisch skalieren
-    #    margin_ratio=0.9 => 90% des maximal möglichen Füllens (Contain) 
-    #    Du kannst auch z.B. 1.0, 1.1, 0.8 ausprobieren
+    no_background = replacer.remove_background(input_img)
+
+    # 4) Remove the background and dynamically scale
+    #    margin_ratio=0.9 means the subject fills 90% of the maximum possible area (contain approach)
+    #    You can also try values like 1.0, 1.1, or 0.8.
     new_background = replacer.replace_background(
-        img=input_img,
+        foreground=no_background,
         new_background=background_img,
         refine_foreground=False,
         margin_ratio=0.9,
         apply_alpha_threshold=True
     )
     new_background.save(output_no_frame_path)
->>>>>>> c2bae2d6
-
-    # 4) Optional: Frame drüberlegen
-    #    Falls du hier noch extra Skalierung oder Offset brauchst, 
-    #    passe scale / offset an.
+
+    # 4) Optional: Overlay the frame
+    #    If you need additional scaling or offset, adjust the scale and offset parameters.
     final_img = replacer.add_frame(
         background_image=new_background,
         frame_image=frame_img,
@@ -289,14 +268,8 @@
     )
     final_img.save(output_final_path)
 
-<<<<<<< HEAD
-    # 3) Save the final composite image
-    img_with_frame.save(output_final_path)
-    print(f"Final composite image saved to: {output_final_path}")
-=======
-    print(f"Ergebnis ohne Frame: {output_no_frame_path}")
-    print(f"Ergebnis mit Frame:  {output_final_path}")
->>>>>>> c2bae2d6
+    print(f"Result without frame: {output_no_frame_path}")
+    print(f"Result with frame:  {output_final_path}")
 
 
 if __name__ == "__main__":
